--- conflicted
+++ resolved
@@ -22,13 +22,9 @@
    with this program.  If not, see <http://www.gnu.org/licenses/>. */
 
 #include <stdio.h>
-<<<<<<< HEAD
-#include "../pi_gpio.h"
-=======
 
 #include "pihwm.h"
 #include "pi_gpio.h"
->>>>>>> fe0632ce
 
 int
 main (void)
