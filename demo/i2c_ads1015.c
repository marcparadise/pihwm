--- conflicted
+++ resolved
@@ -29,13 +29,9 @@
 #include <stdint.h>
 #include <errno.h>
 #include <string.h>
-<<<<<<< HEAD
-#include "../pi_i2c.h"
-=======
 
 #include "pihwm.h"
 #include "pi_i2c.h"
->>>>>>> fe0632ce
 
 /* I2C Address */
 #define ADDR	0x48
